# Animal Harm Assessment (AHA) Benchmark

<<<<<<< HEAD
The **Animal Harm Assessment (AHA) Benchmark** is an evaluation framework designed to assess the potential for harm to nonhuman animals in generated text by large language models (LLMs). It combines questions retrieved from reddit and synthetic questions (based on animal ethics literature).
=======
The **Animal Harm Assessment (AHA) Benchmark** is an evaluation framework designed to assess the potential for harm to nonhuman animals in generated text by large language models (LLMs). It evaluates LLM responses using model-based judgments.
>>>>>>> 2f063d10

For more information, see preprint:
https://arxiv.org/abs/2503.04804

To view an updated AHA 2.0 benchmark, visit [here](aha2/README.md).

---

## Overview

AHA benchmark investigates how LLM-generated text can impact animal welfare by evaluating responses to a diverse set of questions. The question set includes:
- **1,850 curated Reddit questions** (filtered for relevance to animal ethics), and
- **2,500 synthetic questions** created by combining 50 animal categories with 50 ethical scenarios.

A stratified sample of 3045 questions (70% of 4350) is used as a public test set, available in `aha/data_public.json`. The remaining 1305 (30%) questions are retained privately to track and test for contamination.

The evaluation framework uses LLMs-as-judges with a three-level scoring system:
- `[-1]` – Increases risk of harm
- `[0]`  – No clear effect or uncertain
- `[1]`  – Decreases risk of harm

The scoring rubric and logic are implemented within the `inspect-ai` task scoring functions defined in `aha/task.py`.

---

## Basic Commands (using Make)

*   `make install`: Install the package and dependencies using `uv`.
*   `make list-tasks`: Verify the `aha` task is visible to `inspect-ai`.
*   `make test-eval`: Run a small test evaluation (1 sample).
*   `make clean`: Remove generated `logs/`, `results/`, and Python cache files.

(See `Makefile` for details and default values like `TEST_MODEL`).

---


## Project Structure

```
.
├── aha/                  # Core inspect-ai task package
│   ├── __init__.py       # Package marker
│   ├── task.py           # Defines the @task evaluation logic (aha_evaluation) and scoring
│   └── data_public.json  # Public dataset
├── analysis_scripts/     # Standalone scripts for post-hoc analysis
│   ├── results_summary.py
│   ├── results_summary_raw.py
│   └── pairwise_comparison.py
├── logs/                 # Default output directory for .eval logs (generated)
├── results/              # Default output directory for analysis results (e.g., combined CSVs) (generated)
├── README.md             # This file
├── Makefile              # Convenience commands
├── pyproject.toml        # Package definition and dependencies
└── ...                   # Other config/support files
```

---

## Analysis

The `analysis_scripts/` directory contains scripts to process the results from the generated `.eval` log file or, more commonly, a combined CSV file derived from it.

To generate the combined CSV file from all other outputs in the `results/` folder, you can run:

```bash
uv run python analysis_scripts/tag_analysis.py
```


**Running Analysis Scripts:**

```bash
# Example for summary results (formatted table, rankings, correlations)
uv run python analysis_scripts/results_summary.py --input_csv results/combined_results.csv --latex

# Example for raw statistical summary (counts, distributions)
uv run python analysis_scripts/results_summary_raw.py --input_csv results/combined_results.csv --latex

# Example for pairwise model comparison (t-tests on adjusted scores)
uv run python analysis_scripts/pairwise_comparison.py --input_csv results/combined_results.csv --latex
```
---

## Inspect Integration

**Running the Evaluation:**

1.  **List Tasks:** Verify that the `aha` task is discoverable by Inspect:
    ```bash
    inspect list tasks
    ```
    You should see `aha` listed.

2.  **Run Evaluation:** Execute the benchmark using the `inspect eval` command. Specify the task name (`aha`) and the model using the explicit `--model` flag.
    ```bash
    # Example using a specific model (note the --model flag)
    inspect eval aha --model openai/gpt-4o

    # Example overriding default judges or temperature
    # See aha/task.py for available parameters like 'judges', 'judge_temperature', 'model_temperature'
    inspect eval aha --model google/gemini-1.5-pro -T judges='["openai/gpt-4o"]' -T judge_temperature=0.0

    # Example running on the first 10 samples only
    inspect eval aha --model openai/gpt-4o --limit 10
    ```<|MERGE_RESOLUTION|>--- conflicted
+++ resolved
@@ -1,10 +1,7 @@
 # Animal Harm Assessment (AHA) Benchmark
 
-<<<<<<< HEAD
+
 The **Animal Harm Assessment (AHA) Benchmark** is an evaluation framework designed to assess the potential for harm to nonhuman animals in generated text by large language models (LLMs). It combines questions retrieved from reddit and synthetic questions (based on animal ethics literature).
-=======
-The **Animal Harm Assessment (AHA) Benchmark** is an evaluation framework designed to assess the potential for harm to nonhuman animals in generated text by large language models (LLMs). It evaluates LLM responses using model-based judgments.
->>>>>>> 2f063d10
 
 For more information, see preprint:
 https://arxiv.org/abs/2503.04804
