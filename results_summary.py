--- conflicted
+++ resolved
@@ -1,489 +1,483 @@
-#!/usr/bin/env python3
-import pandas as pd
-import numpy as np
-import re
-import argparse
-import glob
-import os
-import krippendorff
-from collections import defaultdict
-from scipy.stats import pearsonr, spearmanr, rankdata
-
-# === Existing functions ====================================
-
-def detect_judges(df):
-    """Detect judges from assessment columns.
-    
-    For each column ending with "_assessment", split on '/' and use:
-      - The last segment as the judge name.
-      - The second-to-last segment (if it exists) as the provider.
-    """
-    judges = {}
-    for col in df.columns:
-        if col.endswith("_assessment"):
-            parts = col[:-len("_assessment")].split('/')
-            if len(parts) >= 2:
-                judge_name = parts[-1]
-                provider = parts[-2].lower()
-            else:
-                judge_name = parts[-1]
-                provider = parts[-1].lower()
-            judges[judge_name] = provider
-    return list(judges.keys()), judges
-
-def get_score_column(df, model):
-    """Get score column for a model using the last segment of its name."""
-    model_name = model.split('/')[-1]
-    pat = re.compile(rf"^(?:.*/)?{re.escape(model_name)}_score\s*$", re.IGNORECASE)
-    for col in df.columns:
-        if pat.match(col):
-            return col
-    for col in df.columns:
-        if model_name.lower() in col.lower() and ("score" in col.lower() or "assessment" in col.lower()):
-            return col
-    return None
-
-def mean_se_ci_str(vals, rd=3):
-    """Calculate mean with standard error and 95% confidence interval.
-    
-    If only one value is present, SE is 0 and the CI equals the value.
-    Returns a string of the form:
-      "<mean> (<se>) [<lower>, <upper>]"
-    """
-    arr = np.array(vals, dtype=float)
-    arr = arr[~np.isnan(arr)]
-    if not len(arr):
-        return "NaN"
-    if len(arr) == 1:
-        m = arr[0]
-        return f"{m:.{rd}f} ({0:.{rd}f}) [{m:.{rd}f}, {m:.{rd}f}]"
-    m = arr.mean()
-    se = arr.std(ddof=1) / np.sqrt(len(arr))
-    return f"{m:.{rd}f} ({se:.{rd}f}) [{m-1.96*se:.{rd}f}, {m+1.96*se:.{rd}f}]"
-
-def compute_krippendorff_alpha(scores):
-    """Compute Krippendorff's alpha for reliability using both interval and ordinal."""
-    arr = np.array(scores)
-    uniq = np.unique(arr[~np.isnan(arr)])
-    if uniq.size <= 1:
-        return np.nan, np.nan
-    interval_alpha = krippendorff.alpha(reliability_data=arr, level_of_measurement='interval')
-    ordinal_alpha = krippendorff.alpha(reliability_data=arr, level_of_measurement='ordinal')
-    return interval_alpha, ordinal_alpha
-
-def infer_provider(model):
-    """Infer provider from a model name by returning the second-to-last segment if available."""
-    parts = model.split('/')
-    if len(parts) >= 2:
-        return parts[-2].lower()
-    return model.lower()
-
-def get_related_judge_for_model(model, judges, judge_providers):
-    """Return a related judge for a model.
-    
-    First, check if the model’s last segment exactly matches any judge name.
-    If not, use infer_provider() and match against judge providers.
-    """
-    model_name = model.split('/')[-1].lower()
-    for j in judges:
-        if j.lower() == model_name:
-            return j
-    prov = infer_provider(model)
-    for j, p in judge_providers.items():
-        if p == prov:
-            return j
-    return None
-
-def compute_global_judge_harshness(df, judges, judge_providers, rd=3):
-    """
-    For each judge j, consider each distinct model (from _answer columns) that is unrelated 
-    (i.e. infer_provider(model) != judge_providers[j]). For each such model, compute the 
-    average score given by judge j (over all completions for that model). Then, for judge j,
-    compute the mean and SE/CI based on these model-level averages.
-    """
-    model_names = [col.rsplit('_answer', 1)[0] for col in df.columns if col.endswith('_answer')]
-    model_names = list(set(model_names))
-    scores = {j: [] for j in judges}
-    
-    for model in model_names:
-        model_prov = infer_provider(model)
-        for j in judges:
-            if model_prov == judge_providers[j]:
-                continue
-            answer_col = f"{model}_answer"
-            model_rows = df[df[answer_col].notna()]
-            if model_rows.empty:
-                continue
-            score_col = get_score_column(df, j)
-            if score_col is None:
-                continue
-            vals = model_rows[score_col].dropna().astype(float).values
-            if len(vals) > 0:
-                model_avg = np.mean(vals)
-                scores[j].append(model_avg)
-    
-    num, fmt = {}, {}
-    for j in judges:
-        if scores[j]:
-            avg = np.mean(scores[j])
-            n = len(scores[j])
-            se = np.std(scores[j], ddof=1) / np.sqrt(n) if n > 1 else 0.0
-            if n == 1:
-                fmt[j] = f"{avg:.{rd}f} ({0:.{rd}f}) [{avg:.{rd}f}, {avg:.{rd}f}]"
-            else:
-                fmt[j] = f"{avg:.{rd}f} ({se:.{rd}f}) [{avg-1.96*se:.{rd}f}, {avg+1.96*se:.{rd}f}]"
-            num[j] = avg
-        else:
-            num[j], fmt[j] = np.nan, "n/a"
-    return num, fmt
-
-def calculate_judge_correlations(df, judges):
-    """Calculate correlations between judges.
-    
-    For each judge pair, both Pearson and Spearman correlations are computed.
-    Also calculates Krippendorff's alpha across judges (both interval and ordinal).
-    """
-    jscores = defaultdict(list)
-    for _, row in df.iterrows():
-        for j in judges:
-            col = get_score_column(df, j)
-            if col and pd.notna(row[col]):
-                try:
-                    jscores[j].append(float(row[col]))
-                except:
-                    continue
-    counts = {j: len(jscores[j]) for j in judges}
-    pair_results = []
-    for i in range(len(judges)):
-        for j in range(i+1, len(judges)):
-            j1, j2 = judges[i], judges[j]
-            s1, s2 = np.array(jscores[j1]), np.array(jscores[j2])
-            n_obs = min(len(s1), len(s2)) if len(s1) and len(s2) else 0
-            if n_obs > 0:
-                pearson_corr = pearsonr(s1[:n_obs], s2[:n_obs])[0]
-                spearman_corr = spearmanr(s1[:n_obs], s2[:n_obs])[0]
-            else:
-                pearson_corr = np.nan
-                spearman_corr = np.nan
-            pair_results.append((f"{j1} vs {j2}", n_obs, pearson_corr, spearman_corr))
-    
-    # Calculate both types of Krippendorff's alpha
-    jarrays = []
-    if jscores:
-        max_len = max(len(v) for v in jscores.values())
-        for j in judges:
-            arr = jscores[j][:]
-            arr.extend([np.nan]*(max_len-len(arr)))
-            jarrays.append(arr)
-        interval_alpha, ordinal_alpha = compute_krippendorff_alpha(jarrays)
-    else:
-        interval_alpha, ordinal_alpha = np.nan, np.nan
-    
-    return pair_results, (interval_alpha, ordinal_alpha), counts
-
-def process_combined_files(directory, calc_judge_harshness=False, rd=3):
-    """Process combined results files with dynamic judge count.
-    
-    - 'completions' is the number of input files (from the glob) that contain the <model>_answer column.
-    - 'n' is the number of rows in the combined DataFrame with a non-NaN answer for that model.
-    
-    Returns a tuple: (df_res, df, judges, judge_providers)
-    """
-    combined_files = [f for f in glob.glob(os.path.join(directory, 'combined_*.csv'))]
-    if not combined_files:
-        print("No combined results files found.")
-        return None
-
-    models_set = set()
-    completions_dict = {}
-    for f in combined_files:
-        try:
-            df_file = pd.read_csv(f)
-        except Exception as e:
-            print(f"Error reading {f}: {e}")
-            continue
-        for col in df_file.columns:
-            if col.endswith('_answer'):
-                model = col.rsplit('_answer', 1)[0]
-                models_set.add(model)
-                completions_dict[model] = completions_dict.get(model, 0) + 1
-    models = list(models_set)
-
-    dfs = []
-    for f in combined_files:
-        try:
-            df = pd.read_csv(f)
-            dfs.append(df)
-        except Exception as e:
-            print(f"Error reading {f}: {e}")
-            continue
-    if not dfs:
-        return None
-    df = pd.concat(dfs, ignore_index=True)
-
-    judges, judge_providers = detect_judges(df)
-
-    if calc_judge_harshness:
-        global_harshness_num, global_harshness_fmt = compute_global_judge_harshness(df, judges, judge_providers, rd)
-    else:
-        # Preset (hardcoded) values (excluding non-judge entries)
-        preset = {
-            "claude-3-5-sonnet-20241022": -0.411,
-            "gemini-1.5-pro-002": 0.255,
-            "gpt-4o-2024-08-06": 0.255
-        }
-        global_harshness_num = {}
-        global_harshness_fmt = {}
-        for j in judges:
-            if j in preset:
-                global_harshness_num[j] = preset[j]
-                global_harshness_fmt[j] = f"{preset[j]:.{rd}f} ({0:.{rd}f}) [{preset[j]:.{rd}f}, {preset[j]:.{rd}f}]"
-            else:
-                global_harshness_num[j] = np.nan
-                global_harshness_fmt[j] = "n/a"
-
-    results = {}
-    for model in models:
-        answer_col = f"{model}_answer"
-        assess_col = f"{model}_assessment"
-        model_rows = df[df[answer_col].notna()]
-        n_val = len(model_rows)
-        completions = completions_dict.get(model, 0)
-        is_judge = assess_col in df.columns and (df[answer_col].notna() & df[assess_col].notna()).any()
-        related_judge = None if is_judge else get_related_judge_for_model(model, judges, judge_providers)
-        role = "JUDGE" if is_judge else ("Related" if related_judge else "independent")
-
-        raw_scores = []      # unadjusted row-level average
-        adjusted_scores = [] # adjusted row-level average (with self/related score replaced)
-        sp_values = []       # for display: responsible score minus judge harshness
-
-        for _, row in model_rows.iterrows():
-            rjs = {}
-            for j in judges:
-                score_col = get_score_column(df, j)
-                if score_col and pd.notna(row[score_col]):
-                    try:
-                        val = float(row[score_col])
-                        rjs[j] = val
-                    except:
-                        continue
-            raw_val = np.mean(list(rjs.values())) if rjs else np.nan
-            raw_scores.append(raw_val)
-            
-            # Build adjusted dictionary: replace self (or related) judge's score with its harshness.
-            adjusted_rjs = dict(rjs)
-            if role == "JUDGE":
-                judge_name = model.split('/')[-1]
-                if judge_name in adjusted_rjs:
-                    adjusted_rjs[judge_name] = global_harshness_num.get(judge_name, adjusted_rjs[judge_name])
-            elif role == "Related":
-                if related_judge is not None and related_judge in adjusted_rjs:
-                    adjusted_rjs[related_judge] = global_harshness_num.get(related_judge, adjusted_rjs[related_judge])
-            adjusted_val = np.mean(list(adjusted_rjs.values())) if adjusted_rjs else np.nan
-            adjusted_scores.append(adjusted_val)
-            
-            # Compute self-preference for display: responsible score minus harshness.
-            if role == "JUDGE":
-                score_col = get_score_column(df, model)
-                if score_col and pd.notna(row[score_col]):
-                    try:
-                        responsible_score = float(row[score_col])
-                    except:
-                        responsible_score = np.nan
-                else:
-                    responsible_score = np.nan
-                judge_name = model.split('/')[-1]
-                harsh = global_harshness_num.get(judge_name, np.nan)
-                sp_val = responsible_score - harsh if (not np.isnan(responsible_score) and not np.isnan(harsh)) else np.nan
-            elif role == "Related":
-                score_col = get_score_column(df, related_judge)
-                if score_col and pd.notna(row[score_col]):
-                    try:
-                        responsible_score = float(row[score_col])
-                    except:
-                        responsible_score = np.nan
-                else:
-                    responsible_score = np.nan
-                harsh = global_harshness_num.get(related_judge, np.nan)
-                sp_val = responsible_score - harsh if (not np.isnan(responsible_score) and not np.isnan(harsh)) else np.nan
-            else:
-                sp_val = np.nan
-            sp_values.append(sp_val)
-
-        results[model] = {
-            "Role": role,
-            "Average Score": mean_se_ci_str(adjusted_scores, rd),      # Final Score
-            "Unadjusted Average Score": mean_se_ci_str(raw_scores, rd),   # Raw Score
-            "Self-Preference": mean_se_ci_str(sp_values, rd) if any(not np.isnan(x) for x in sp_values) else "n/a"
-        }
-        # Include additional info
-        results[model]["# Trials"] = completions
-        results[model]["Questions"] = n_val
-
-        if role == "JUDGE":
-            judge_name = model.split('/')[-1]
-            results[model]["Related Judge Harshness"] = global_harshness_fmt.get(judge_name, "n/a")
-        elif role == "Related":
-            results[model]["Related Judge Harshness"] = global_harshness_fmt.get(related_judge, "n/a")
-        else:
-            results[model]["Related Judge Harshness"] = "n/a"
-
-    # Reorder and rename columns for the summary table.
-    ordered_cols = ["Average Score", "Role", "Unadjusted Average Score", "Self-Preference", "Related Judge Harshness", "# Trials", "Questions"]
-    df_res = pd.DataFrame(results).T
-    df_res = df_res[ordered_cols]
-    df_res.rename(columns={
-        "Average Score": "Final Score",
-        "Unadjusted Average Score": "Raw Score",
-        "Related Judge Harshness": "Judge Harshness"
-    }, inplace=True)
-    
-    # For sorting by Final Score, extract its numeric value.
-    def extract_score(s):
-        try:
-            return float(s.split()[0])
-        except:
-            return np.nan
-    df_res["FinalScoreNum"] = df_res["Final Score"].apply(extract_score)
-    df_res = df_res.sort_values(by="FinalScoreNum", ascending=False).drop(columns=["FinalScoreNum"])
-    
-    # Add ranking based on Final Score.
-    df_res["FinalScoreNum"] = df_res["Final Score"].apply(extract_score)
-    df_res["Rank"] = rankdata(-df_res["FinalScoreNum"], method='min')
-    df_res = df_res.sort_values("Rank")
-    df_res.drop(columns=["FinalScoreNum"], inplace=True)
-    
-    # Format the Questions column with commas.
-    df_res["Questions"] = df_res["Questions"].apply(lambda x: f"{x:,}")
-    
-    return df_res, df, judges, judge_providers
-
-# === Functions for LaTeX table formatting ===================
-
-def format_final_score(s):
-    """
-    Reformat the adjusted average score string.
-    Input is expected to be like:
-      "0.022 (0.005) [0.012, 0.032]"
-    and output:
-      "\\textbf{0.022} (0.012, 0.032)"
-    """
-    if s in ["NaN", "n/a"]:
-        return "--"
-    m = re.match(r"([\d\.\-]+)\s+\([\d\.\-]+\)\s+\[([\d\.\-]+),\s*([\d\.\-]+)\]", s)
-    if m:
-        main, low, high = m.groups()
-        return f"\\textbf{{{main}}} ({low}, {high})"
-    return s
-
-def format_simple_score(s):
-    """
-    Extract the main score (the first number) from strings of the form:
-       "0.044 (0.011) [0.047, 0.089]"
-    If not parseable, return "--".
-    """
-    if s in ["NaN", "n/a"]:
-        return "--"
-    try:
-        return s.split()[0]
-    except:
-        return s
-
-def format_latex_summary_table(df):
-    """
-    Format a LaTeX table for the summary results.
-    Expected columns in df (in order):
-      Final Score, Role, Raw Score, Self-Preference, Judge Harshness, # Trials, Questions.
-    The output table will have two header rows.
-    """
-    latex_lines = [
-        "\\begin{table}[ht]",
-        "    \\setlength{\\tabcolsep}{6pt}",
-        "    \\small",
-        "    \\centering",
-        "    \\begin{tabular}{lccccccc}",
-        "        \\hline",
-        "        \\textbf{Model} & \\textbf{Final Score} & \\textbf{Role} & \\textbf{Raw} & \\textbf{Self-} & \\textbf{Judge} & \\textbf{\\# Trials} & \\textbf{Questions} \\\\",
-        "         & \\textbf{(95\\% CI)} &  & \\textbf{Score} & \\textbf{Preference} & \\textbf{Harshness} &  &  \\\\",
-        "        \\hline"
-    ]
-    
-    for model, row in df.iterrows():
-        # Use only the last segment of the model name.
-        model_name = model.split('/')[-1]
-        
-        # Format Role in small caps if it is 'JUDGE' or 'Related'.
-        role = row["Role"]
-        if role in ["JUDGE", "Related"]:
-            role_fmt = f"\\textsc{{{role.lower()}}}"
-        else:
-            role_fmt = role
-        
-        final_score = format_final_score(row["Final Score"])
-        raw_score = format_simple_score(row["Raw Score"])
-        selfpref = format_simple_score(row["Self-Preference"])
-        judge_harsh = format_simple_score(row["Judge Harshness"])
-        trials = str(row["# Trials"])
-        questions = row["Questions"]
-        
-        line = f"{model_name} & {final_score} & {role_fmt} & {raw_score} & {selfpref} & {judge_harsh} & {trials} & {questions} \\\\"
-        latex_lines.append("        " + line)
-    
-    latex_lines.extend([
-        "        \\hline",
-        "    \\end{tabular}",
-        "    \\caption{\\textbf{Scores on the AHA benchmark.} Self-preference bias for compact models (e.g., Claude-3.5-Haiku) are based on the larger version of the model that we use as a judge (e.g., Claude-3.5-Sonnet). Final Score = Raw Score $-$ (Self-Preference $\\div$ 3).}",
-        "    \\label{tab:judges}",
-        "\\end{table}"
-    ])
-    
-    return "\n".join(latex_lines)
-
-# === Main ===================================================
-
-def main():
-    parser = argparse.ArgumentParser("Results Summary Analysis")
-    parser.add_argument("--input_directory", default="/content/aha/results",
-                        help="Directory containing combined_*.csv files")
-    parser.add_argument("--calculate_judge_harshness", action="store_true", 
-                        help="If set, judge harshness is calculated from data (column header with asterisk).")
-    parser.add_argument("--latex", action="store_true",
-                        help="If set, output the summary table in LaTeX format.")
-    parser.add_argument("--round", type=int, default=3,
-                        help="Number of decimal places for rounding results (default: 3)")
-    args = parser.parse_args()
-    
-    pd.set_option("display.max_columns", None)
-    pd.set_option("display.width", 1000)
-    pd.set_option("display.expand_frame_repr", True)
-    
-<<<<<<< HEAD
-    result = process_combined_files(args.input_directory, calc_judge_harshness=args.calculate_judge_harshness, rd=args.round)
-    if result is not None:
-        df_res, df, judges, judge_providers = result
-
-        # Compute judge correlations and overall Krippendorff's alphas
-        pair_results, alphas, counts = calculate_judge_correlations(df, judges)
-        interval_alpha, ordinal_alpha = alphas
-=======
-    df_res = process_combined_files(args.input_directory, calc_judge_harshness=args.calculate_judge_harshness, rd=args.round)
-    
-    if df_res is not None:
-        # For console output, change role to lower-case for judge/related.
-        df_res["Role"] = df_res["Role"].apply(lambda x: x.lower() if x in ["JUDGE", "Related"] else x)
->>>>>>> 99ee2013
-        
-        print("\nLLM-as-a-Judge scores with pooled runs (including rankings).\n")
-        print(df_res.to_string())
-        
-        # Display judge correlations and overall Krippendorff's alphas
-        print("\nJudge Correlations:")
-        print(f"Overall Krippendorff's Alpha (interval): {interval_alpha:.3f}")
-        print(f"Overall Krippendorff's Alpha (ordinal): {ordinal_alpha:.3f}")
-        for pair, n_obs, pearson_corr, spearman_corr in pair_results:
-            pearson_fmt = f"{pearson_corr:.3f}" if not np.isnan(pearson_corr) else "nan"
-            spearman_fmt = f"{spearman_corr:.3f}" if not np.isnan(spearman_corr) else "nan"
-            print(f"  {pair}: n = {n_obs}, Pearson = {pearson_fmt}, Spearman = {spearman_fmt}")
-
-if __name__ == "__main__":
-    main()
+#!/usr/bin/env python3
+import pandas as pd
+import numpy as np
+import re
+import argparse
+import glob
+import os
+import krippendorff
+from collections import defaultdict
+from scipy.stats import pearsonr, spearmanr, rankdata
+
+# === Existing functions ====================================
+
+def detect_judges(df):
+    """Detect judges from assessment columns.
+    
+    For each column ending with "_assessment", split on '/' and use:
+      - The last segment as the judge name.
+      - The second-to-last segment (if it exists) as the provider.
+    """
+    judges = {}
+    for col in df.columns:
+        if col.endswith("_assessment"):
+            parts = col[:-len("_assessment")].split('/')
+            if len(parts) >= 2:
+                judge_name = parts[-1]
+                provider = parts[-2].lower()
+            else:
+                judge_name = parts[-1]
+                provider = parts[-1].lower()
+            judges[judge_name] = provider
+    return list(judges.keys()), judges
+
+def get_score_column(df, model):
+    """Get score column for a model using the last segment of its name."""
+    model_name = model.split('/')[-1]
+    pat = re.compile(rf"^(?:.*/)?{re.escape(model_name)}_score\s*$", re.IGNORECASE)
+    for col in df.columns:
+        if pat.match(col):
+            return col
+    for col in df.columns:
+        if model_name.lower() in col.lower() and ("score" in col.lower() or "assessment" in col.lower()):
+            return col
+    return None
+
+def mean_se_ci_str(vals, rd=3):
+    """Calculate mean with standard error and 95% confidence interval.
+    
+    If only one value is present, SE is 0 and the CI equals the value.
+    Returns a string of the form:
+      "<mean> (<se>) [<lower>, <upper>]"
+    """
+    arr = np.array(vals, dtype=float)
+    arr = arr[~np.isnan(arr)]
+    if not len(arr):
+        return "NaN"
+    if len(arr) == 1:
+        m = arr[0]
+        return f"{m:.{rd}f} ({0:.{rd}f}) [{m:.{rd}f}, {m:.{rd}f}]"
+    m = arr.mean()
+    se = arr.std(ddof=1) / np.sqrt(len(arr))
+    return f"{m:.{rd}f} ({se:.{rd}f}) [{m-1.96*se:.{rd}f}, {m+1.96*se:.{rd}f}]"
+
+def compute_krippendorff_alpha(scores):
+    """Compute Krippendorff's alpha for reliability using both interval and ordinal."""
+    arr = np.array(scores)
+    uniq = np.unique(arr[~np.isnan(arr)])
+    if uniq.size <= 1:
+        return np.nan, np.nan
+    interval_alpha = krippendorff.alpha(reliability_data=arr, level_of_measurement='interval')
+    ordinal_alpha = krippendorff.alpha(reliability_data=arr, level_of_measurement='ordinal')
+    return interval_alpha, ordinal_alpha
+
+def infer_provider(model):
+    """Infer provider from a model name by returning the second-to-last segment if available."""
+    parts = model.split('/')
+    if len(parts) >= 2:
+        return parts[-2].lower()
+    return model.lower()
+
+def get_related_judge_for_model(model, judges, judge_providers):
+    """Return a related judge for a model.
+    
+    First, check if the model’s last segment exactly matches any judge name.
+    If not, use infer_provider() and match against judge providers.
+    """
+    model_name = model.split('/')[-1].lower()
+    for j in judges:
+        if j.lower() == model_name:
+            return j
+    prov = infer_provider(model)
+    for j, p in judge_providers.items():
+        if p == prov:
+            return j
+    return None
+
+def compute_global_judge_harshness(df, judges, judge_providers, rd=3):
+    """
+    For each judge j, consider each distinct model (from _answer columns) that is unrelated 
+    (i.e. infer_provider(model) != judge_providers[j]). For each such model, compute the 
+    average score given by judge j (over all completions for that model). Then, for judge j,
+    compute the mean and SE/CI based on these model-level averages.
+    """
+    model_names = [col.rsplit('_answer', 1)[0] for col in df.columns if col.endswith('_answer')]
+    model_names = list(set(model_names))
+    scores = {j: [] for j in judges}
+    
+    for model in model_names:
+        model_prov = infer_provider(model)
+        for j in judges:
+            if model_prov == judge_providers[j]:
+                continue
+            answer_col = f"{model}_answer"
+            model_rows = df[df[answer_col].notna()]
+            if model_rows.empty:
+                continue
+            score_col = get_score_column(df, j)
+            if score_col is None:
+                continue
+            vals = model_rows[score_col].dropna().astype(float).values
+            if len(vals) > 0:
+                model_avg = np.mean(vals)
+                scores[j].append(model_avg)
+    
+    num, fmt = {}, {}
+    for j in judges:
+        if scores[j]:
+            avg = np.mean(scores[j])
+            n = len(scores[j])
+            se = np.std(scores[j], ddof=1) / np.sqrt(n) if n > 1 else 0.0
+            if n == 1:
+                fmt[j] = f"{avg:.{rd}f} ({0:.{rd}f}) [{avg:.{rd}f}, {avg:.{rd}f}]"
+            else:
+                fmt[j] = f"{avg:.{rd}f} ({se:.{rd}f}) [{avg-1.96*se:.{rd}f}, {avg+1.96*se:.{rd}f}]"
+            num[j] = avg
+        else:
+            num[j], fmt[j] = np.nan, "n/a"
+    return num, fmt
+
+def calculate_judge_correlations(df, judges):
+    """Calculate correlations between judges.
+    
+    For each judge pair, both Pearson and Spearman correlations are computed.
+    Also calculates Krippendorff's alpha across judges (both interval and ordinal).
+    """
+    jscores = defaultdict(list)
+    for _, row in df.iterrows():
+        for j in judges:
+            col = get_score_column(df, j)
+            if col and pd.notna(row[col]):
+                try:
+                    jscores[j].append(float(row[col]))
+                except:
+                    continue
+    counts = {j: len(jscores[j]) for j in judges}
+    pair_results = []
+    for i in range(len(judges)):
+        for j in range(i+1, len(judges)):
+            j1, j2 = judges[i], judges[j]
+            s1, s2 = np.array(jscores[j1]), np.array(jscores[j2])
+            n_obs = min(len(s1), len(s2)) if len(s1) and len(s2) else 0
+            if n_obs > 0:
+                pearson_corr = pearsonr(s1[:n_obs], s2[:n_obs])[0]
+                spearman_corr = spearmanr(s1[:n_obs], s2[:n_obs])[0]
+            else:
+                pearson_corr = np.nan
+                spearman_corr = np.nan
+            pair_results.append((f"{j1} vs {j2}", n_obs, pearson_corr, spearman_corr))
+    
+    # Calculate both types of Krippendorff's alpha
+    jarrays = []
+    if jscores:
+        max_len = max(len(v) for v in jscores.values())
+        for j in judges:
+            arr = jscores[j][:]
+            arr.extend([np.nan]*(max_len-len(arr)))
+            jarrays.append(arr)
+        interval_alpha, ordinal_alpha = compute_krippendorff_alpha(jarrays)
+    else:
+        interval_alpha, ordinal_alpha = np.nan, np.nan
+    
+    return pair_results, (interval_alpha, ordinal_alpha), counts
+
+def process_combined_files(directory, calc_judge_harshness=False, rd=3):
+    """Process combined results files with dynamic judge count.
+    
+    - 'completions' is the number of input files (from the glob) that contain the <model>_answer column.
+    - 'n' is the number of rows in the combined DataFrame with a non-NaN answer for that model.
+    
+    Returns a tuple: (df_res, df, judges, judge_providers)
+    """
+    combined_files = [f for f in glob.glob(os.path.join(directory, 'combined_*.csv'))]
+    if not combined_files:
+        print("No combined results files found.")
+        return None
+
+    models_set = set()
+    completions_dict = {}
+    for f in combined_files:
+        try:
+            df_file = pd.read_csv(f)
+        except Exception as e:
+            print(f"Error reading {f}: {e}")
+            continue
+        for col in df_file.columns:
+            if col.endswith('_answer'):
+                model = col.rsplit('_answer', 1)[0]
+                models_set.add(model)
+                completions_dict[model] = completions_dict.get(model, 0) + 1
+    models = list(models_set)
+
+    dfs = []
+    for f in combined_files:
+        try:
+            df = pd.read_csv(f)
+            dfs.append(df)
+        except Exception as e:
+            print(f"Error reading {f}: {e}")
+            continue
+    if not dfs:
+        return None
+    df = pd.concat(dfs, ignore_index=True)
+
+    judges, judge_providers = detect_judges(df)
+
+    if calc_judge_harshness:
+        global_harshness_num, global_harshness_fmt = compute_global_judge_harshness(df, judges, judge_providers, rd)
+    else:
+        # Preset (hardcoded) values (excluding non-judge entries)
+        preset = {
+            "claude-3-5-sonnet-20241022": -0.411,
+            "gemini-1.5-pro-002": 0.255,
+            "gpt-4o-2024-08-06": 0.255
+        }
+        global_harshness_num = {}
+        global_harshness_fmt = {}
+        for j in judges:
+            if j in preset:
+                global_harshness_num[j] = preset[j]
+                global_harshness_fmt[j] = f"{preset[j]:.{rd}f} ({0:.{rd}f}) [{preset[j]:.{rd}f}, {preset[j]:.{rd}f}]"
+            else:
+                global_harshness_num[j] = np.nan
+                global_harshness_fmt[j] = "n/a"
+
+    results = {}
+    for model in models:
+        answer_col = f"{model}_answer"
+        assess_col = f"{model}_assessment"
+        model_rows = df[df[answer_col].notna()]
+        n_val = len(model_rows)
+        completions = completions_dict.get(model, 0)
+        is_judge = assess_col in df.columns and (df[answer_col].notna() & df[assess_col].notna()).any()
+        related_judge = None if is_judge else get_related_judge_for_model(model, judges, judge_providers)
+        role = "JUDGE" if is_judge else ("Related" if related_judge else "independent")
+
+        raw_scores = []      # unadjusted row-level average
+        adjusted_scores = [] # adjusted row-level average (with self/related score replaced)
+        sp_values = []       # for display: responsible score minus judge harshness
+
+        for _, row in model_rows.iterrows():
+            rjs = {}
+            for j in judges:
+                score_col = get_score_column(df, j)
+                if score_col and pd.notna(row[score_col]):
+                    try:
+                        val = float(row[score_col])
+                        rjs[j] = val
+                    except:
+                        continue
+            raw_val = np.mean(list(rjs.values())) if rjs else np.nan
+            raw_scores.append(raw_val)
+            
+            # Build adjusted dictionary: replace self (or related) judge's score with its harshness.
+            adjusted_rjs = dict(rjs)
+            if role == "JUDGE":
+                judge_name = model.split('/')[-1]
+                if judge_name in adjusted_rjs:
+                    adjusted_rjs[judge_name] = global_harshness_num.get(judge_name, adjusted_rjs[judge_name])
+            elif role == "Related":
+                if related_judge is not None and related_judge in adjusted_rjs:
+                    adjusted_rjs[related_judge] = global_harshness_num.get(related_judge, adjusted_rjs[related_judge])
+            adjusted_val = np.mean(list(adjusted_rjs.values())) if adjusted_rjs else np.nan
+            adjusted_scores.append(adjusted_val)
+            
+            # Compute self-preference for display: responsible score minus harshness.
+            if role == "JUDGE":
+                score_col = get_score_column(df, model)
+                if score_col and pd.notna(row[score_col]):
+                    try:
+                        responsible_score = float(row[score_col])
+                    except:
+                        responsible_score = np.nan
+                else:
+                    responsible_score = np.nan
+                judge_name = model.split('/')[-1]
+                harsh = global_harshness_num.get(judge_name, np.nan)
+                sp_val = responsible_score - harsh if (not np.isnan(responsible_score) and not np.isnan(harsh)) else np.nan
+            elif role == "Related":
+                score_col = get_score_column(df, related_judge)
+                if score_col and pd.notna(row[score_col]):
+                    try:
+                        responsible_score = float(row[score_col])
+                    except:
+                        responsible_score = np.nan
+                else:
+                    responsible_score = np.nan
+                harsh = global_harshness_num.get(related_judge, np.nan)
+                sp_val = responsible_score - harsh if (not np.isnan(responsible_score) and not np.isnan(harsh)) else np.nan
+            else:
+                sp_val = np.nan
+            sp_values.append(sp_val)
+
+        results[model] = {
+            "Role": role,
+            "Average Score": mean_se_ci_str(adjusted_scores, rd),      # Final Score
+            "Unadjusted Average Score": mean_se_ci_str(raw_scores, rd),   # Raw Score
+            "Self-Preference": mean_se_ci_str(sp_values, rd) if any(not np.isnan(x) for x in sp_values) else "n/a"
+        }
+        # Include additional info
+        results[model]["# Trials"] = completions
+        results[model]["Questions"] = n_val
+
+        if role == "JUDGE":
+            judge_name = model.split('/')[-1]
+            results[model]["Related Judge Harshness"] = global_harshness_fmt.get(judge_name, "n/a")
+        elif role == "Related":
+            results[model]["Related Judge Harshness"] = global_harshness_fmt.get(related_judge, "n/a")
+        else:
+            results[model]["Related Judge Harshness"] = "n/a"
+
+    # Reorder and rename columns for the summary table.
+    ordered_cols = ["Average Score", "Role", "Unadjusted Average Score", "Self-Preference", "Related Judge Harshness", "# Trials", "Questions"]
+    df_res = pd.DataFrame(results).T
+    df_res = df_res[ordered_cols]
+    df_res.rename(columns={
+        "Average Score": "Final Score",
+        "Unadjusted Average Score": "Raw Score",
+        "Related Judge Harshness": "Judge Harshness"
+    }, inplace=True)
+    
+    # For sorting by Final Score, extract its numeric value.
+    def extract_score(s):
+        try:
+            return float(s.split()[0])
+        except:
+            return np.nan
+    df_res["FinalScoreNum"] = df_res["Final Score"].apply(extract_score)
+    df_res = df_res.sort_values(by="FinalScoreNum", ascending=False).drop(columns=["FinalScoreNum"])
+    
+    # Add ranking based on Final Score.
+    df_res["FinalScoreNum"] = df_res["Final Score"].apply(extract_score)
+    df_res["Rank"] = rankdata(-df_res["FinalScoreNum"], method='min')
+    df_res = df_res.sort_values("Rank")
+    df_res.drop(columns=["FinalScoreNum"], inplace=True)
+    
+    # Format the Questions column with commas.
+    df_res["Questions"] = df_res["Questions"].apply(lambda x: f"{x:,}")
+    
+    return df_res, df, judges, judge_providers
+
+# === Functions for LaTeX table formatting ===================
+
+def format_final_score(s):
+    """
+    Reformat the adjusted average score string.
+    Input is expected to be like:
+      "0.022 (0.005) [0.012, 0.032]"
+    and output:
+      "\\textbf{0.022} (0.012, 0.032)"
+    """
+    if s in ["NaN", "n/a"]:
+        return "--"
+    m = re.match(r"([\d\.\-]+)\s+\([\d\.\-]+\)\s+\[([\d\.\-]+),\s*([\d\.\-]+)\]", s)
+    if m:
+        main, low, high = m.groups()
+        return f"\\textbf{{{main}}} ({low}, {high})"
+    return s
+
+def format_simple_score(s):
+    """
+    Extract the main score (the first number) from strings of the form:
+       "0.044 (0.011) [0.047, 0.089]"
+    If not parseable, return "--".
+    """
+    if s in ["NaN", "n/a"]:
+        return "--"
+    try:
+        return s.split()[0]
+    except:
+        return s
+
+def format_latex_summary_table(df):
+    """
+    Format a LaTeX table for the summary results.
+    Expected columns in df (in order):
+      Final Score, Role, Raw Score, Self-Preference, Judge Harshness, # Trials, Questions.
+    The output table will have two header rows.
+    """
+    latex_lines = [
+        "\\begin{table}[ht]",
+        "    \\setlength{\\tabcolsep}{6pt}",
+        "    \\small",
+        "    \\centering",
+        "    \\begin{tabular}{lccccccc}",
+        "        \\hline",
+        "        \\textbf{Model} & \\textbf{Final Score} & \\textbf{Role} & \\textbf{Raw} & \\textbf{Self-} & \\textbf{Judge} & \\textbf{\\# Trials} & \\textbf{Questions} \\\\",
+        "         & \\textbf{(95\\% CI)} &  & \\textbf{Score} & \\textbf{Preference} & \\textbf{Harshness} &  &  \\\\",
+        "        \\hline"
+    ]
+    
+    for model, row in df.iterrows():
+        # Use only the last segment of the model name.
+        model_name = model.split('/')[-1]
+        
+        # Format Role in small caps if it is 'JUDGE' or 'Related'.
+        role = row["Role"]
+        if role in ["JUDGE", "Related"]:
+            role_fmt = f"\\textsc{{{role.lower()}}}"
+        else:
+            role_fmt = role
+        
+        final_score = format_final_score(row["Final Score"])
+        raw_score = format_simple_score(row["Raw Score"])
+        selfpref = format_simple_score(row["Self-Preference"])
+        judge_harsh = format_simple_score(row["Judge Harshness"])
+        trials = str(row["# Trials"])
+        questions = row["Questions"]
+        
+        line = f"{model_name} & {final_score} & {role_fmt} & {raw_score} & {selfpref} & {judge_harsh} & {trials} & {questions} \\\\"
+        latex_lines.append("        " + line)
+    
+    latex_lines.extend([
+        "        \\hline",
+        "    \\end{tabular}",
+        "    \\caption{\\textbf{Scores on the AHA benchmark.} Self-preference bias for compact models (e.g., Claude-3.5-Haiku) are based on the larger version of the model that we use as a judge (e.g., Claude-3.5-Sonnet). Final Score = Raw Score $-$ (Self-Preference $\\div$ 3).}",
+        "    \\label{tab:judges}",
+        "\\end{table}"
+    ])
+    
+    return "\n".join(latex_lines)
+
+# === Main ===================================================
+
+def main():
+    parser = argparse.ArgumentParser("Results Summary Analysis")
+    parser.add_argument("--input_directory", default="/content/aha/results",
+                        help="Directory containing combined_*.csv files")
+    parser.add_argument("--calculate_judge_harshness", action="store_true", 
+                        help="If set, judge harshness is calculated from data (column header with asterisk).")
+    parser.add_argument("--latex", action="store_true",
+                        help="If set, output the summary table in LaTeX format.")
+    parser.add_argument("--round", type=int, default=3,
+                        help="Number of decimal places for rounding results (default: 3)")
+    args = parser.parse_args()
+    
+    pd.set_option("display.max_columns", None)
+    pd.set_option("display.width", 1000)
+    pd.set_option("display.expand_frame_repr", True)
+    
+    result = process_combined_files(args.input_directory, calc_judge_harshness=args.calculate_judge_harshness, rd=args.round)
+    if result is not None:
+        df_res, df, judges, judge_providers = result
+        # For console output, change role to lower-case for judge/related.
+        df_res["Role"] = df_res["Role"].apply(lambda x: x.lower() if x in ["JUDGE", "Related"] else x)
+        
+        # Compute judge correlations and overall Krippendorff's alphas
+        pair_results, alphas, counts = calculate_judge_correlations(df, judges)
+        interval_alpha, ordinal_alpha = alphas
+
+        print("\nLLM-as-a-Judge scores with pooled runs (including rankings).\n")
+        print(df_res.to_string())
+        
+        # Display judge correlations and overall Krippendorff's alphas
+        print("\nJudge Correlations:")
+        print(f"Overall Krippendorff's Alpha (interval): {interval_alpha:.3f}")
+        print(f"Overall Krippendorff's Alpha (ordinal): {ordinal_alpha:.3f}")
+        for pair, n_obs, pearson_corr, spearman_corr in pair_results:
+            pearson_fmt = f"{pearson_corr:.3f}" if not np.isnan(pearson_corr) else "nan"
+            spearman_fmt = f"{spearman_corr:.3f}" if not np.isnan(spearman_corr) else "nan"
+            print(f"  {pair}: n = {n_obs}, Pearson = {pearson_fmt}, Spearman = {spearman_fmt}")
+
+if __name__ == "__main__":
+    main()